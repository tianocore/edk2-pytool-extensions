--- conflicted
+++ resolved
@@ -109,18 +109,12 @@
         return logging.DEBUG
 
     def AddCommandLineOptions(self, parser):
-<<<<<<< HEAD
         '''  Add command line options to the argparser '''
         # This will parse the packages that we are going to build
         parser.add_argument('-p', '--pkg', '--pkg-dir', dest='packageList', type=str,
                             help='A package or folder you want to test (abs path or cwd relative).'
                             'Can list multiple by doing -p <pkg1>,<pkg2> or -p <pkg3> -p <pkg4>. It must end in Pkg.',
                             action="append")
-=======
-        parser.add_argument('-p', '--pkg', '--pkg-dir', dest='packageList', nargs="+", type=str,
-                            help='A package or folder you want to test (abs path or cwd relative).  '
-                            'Can list multiple by doing -p <pkg1> <pkg2> <pkg3>', default=[])
->>>>>>> 22ce4c2c
 
     def RetrieveCommandLineOptions(self, args):
         '''  Retrieve command line options from the argparser '''
@@ -128,7 +122,7 @@
         for item in args.packageList:  # Parse out the individual packages
             item_list = item.split(",")
             for indiv_item in item_list:
-                packageListSet.add(indiv_item)
+                packageListSet.add(indiv_item.strip())
         self.packageList = list(packageListSet)
 
     def GetSettingsClass(self):
