# @file Edk2CiBuild.py
# This module contains code that supports CI/CD
# This is the main entry for the build and test process
# of Non-Product builds
##
# Copyright (c) Microsoft Corporation
#
# SPDX-License-Identifier: BSD-2-Clause-Patent
##
import os
import sys
import logging
import yaml
import traceback
from edk2toollib.uefi.edk2.path_utilities import Edk2Path
from edk2toollib.log.junit_report_format import JunitTestReport
from edk2toollib.log.junit_report_format import JunitReportTestCase
from edk2toolext.edk2_invocable import Edk2Invocable
from edk2toolext.environment import self_describing_environment
from edk2toolext.environment.plugintypes.ci_build_plugin import ICiBuildPlugin
# from edk2toolext.environment import plugin_manager
from edk2toolext.environment import shell_environment
from edk2toolext import edk2_logging
from edk2toolext import config_validator
# import pkg_resources


class CiBuildSettingsManager():
    ''' Platform settings will be accessed through this implementation. '''

    def GetActiveScopes(self):
        ''' get scope '''
        raise NotImplementedError()

    def GetDependencies(self):
        pass

    def GetPackages(self):
        pass

    def GetPackagesPath(self):
        pass

    def GetArchSupported(self):
        raise NotImplementedError()

    def GetTargetsSupported(self):
        raise NotImplementedError()

    def GetWorkspaceRoot(self):
        ''' get WorkspacePath '''
        raise NotImplementedError()

    def GetName(self):
        ''' Get the name of the repo, platform, or product being build by CI '''
        raise NotImplementedError()

    def AddCommandLineOptions(self, parserObj):
        ''' Implement in subclass to add command line options to the argparser '''
        pass

    def RetrieveCommandLineOptions(self, args):
        '''  Implement in subclass to retrieve command line options from the argparser '''
        pass

    def GetLoggingLevel(self, loggerType):
        ''' Get the logging level for a given type
        base == lowest logging level supported
        con  == Screen logging
        txt  == plain text file logging
        md   == markdown file logging
        '''
        pass

    def GetPluginSettings(self):
        '''  Implement in subclass to pass dictionary of settings for individual plugins '''
        return {}


def merge_config(config, pkg_config, descriptor={}):
    plugin_name = ""
    config = dict()
    if "module" in descriptor:
        plugin_name = descriptor["module"]
    if "config_name" in descriptor:
        plugin_name = descriptor["config_name"]

    if plugin_name == "":
        return config

    if plugin_name in config:
        config.update(config[plugin_name])

    if plugin_name in pkg_config:
        config.update(pkg_config[plugin_name])

    return config


class Edk2CiBuild(Edk2Invocable):
    def GetLoggingLevel(self, loggerType):
        ''' Get the logging level for a given type
        base == lowest logging level supported
        con  == Screen logging
        txt  == plain text file logging
        md   == markdown file logging
        '''
        if(loggerType == "con") and not self.Verbose:
            return logging.WARNING
        return logging.DEBUG

    def AddCommandLineOptions(self, parser):
        parser.add_argument('-p', '--pkg', '--pkg-dir', dest='packageList', nargs="+", type=str,
                            help='A package or folder you want to test (abs path or cwd relative).  '
                            'Can list multiple by doing -p <pkg1> <pkg2> <pkg3>', default=[])

    def RetrieveCommandLineOptions(self, args):
        '''  Retrieve command line options from the argparser '''
        self.packageList = args.packageList

    def GetSettingsClass(self):
        return CiBuildSettingsManager

    def GetLoggingFileName(self, loggerType):
        return "CI_BUILDLOG"

    def Go(self):
        log_directory = os.path.join(self.GetWorkspaceRoot(), self.GetLoggingFolderRelativeToRoot())

        # SET PACKAGE PATH
        #
        # Get Package Path from config file
        pplist = self.PlatformSettings.GetPackagesPath() if self.PlatformSettings.GetPackagesPath() else []

        # Check Dependencies for Repo
        for dependency in self.PlatformSettings.GetDependencies():
            pplist.append(dependency["Path"])

        # make Edk2Path object to handle all path operations
        try:
            edk2path = Edk2Path(self.GetWorkspaceRoot(), pplist)
        except Exception as e:
            logging.error("Src Tree is invalid.  Did you Setup correctly?")
            raise e

        logging.info(f"Running CI Build: {self.PlatformSettings.GetName()}")
        logging.info(f"WorkSpace: {self.GetWorkspaceRoot()}")
        logging.info(f"Package Path: {self.PlatformSettings.GetPackagesPath()}")
        # logging.info("mu_build version: {0}".format(pkg_resources.get_distribution("mu_build").version))
        # logging.info("mu_python_library version: " + pkg_resources.get_distribution("mu_python_library").version)
        # logging.info("mu_environment version: " + pkg_resources.get_distribution("mu_environment").version)
        # Bring up the common minimum environment.
        logging.log(edk2_logging.SECTION, "Getting Environment")
        (build_env, shell_env) = self_describing_environment.BootstrapEnvironment(
            self.GetWorkspaceRoot(), self.GetActiveScopes())
        env = shell_environment.GetBuildVars()

        # Bind our current execution environment into the shell vars.
        ph = os.path.dirname(sys.executable)
        if " " in ph:
            ph = '"' + ph + '"'
        shell_env.set_shell_var("PYTHON_HOME", ph)
        # PYTHON_COMMAND is required to be set for using edk2 python builds.
        # todo: work with edk2 to remove the bat file and move to native python calls.
        #       This would be better in an edk2 plugin so that it could be modified/controlled
        #       more easily
        #
        pc = sys.executable
        if " " in pc:
            pc = '"' + pc + '"'
        shell_env.set_shell_var("PYTHON_COMMAND", pc)

        archSupported = " ".join(self.PlatformSettings.GetArchSupported())
        env.SetValue("TARGET_ARCH", archSupported, "from PlatformSettings.GetArchSupported()")

        _targets = " ".join(self.PlatformSettings.GetTargetsSupported())

        # Generate consumable XML object- junit format
        JunitReport = JunitTestReport()

        # Keep track of failures
        failure_num = 0
        total_num = 0

        # Load plugins
        logging.log(edk2_logging.SECTION, "Loading plugins")

        pluginList = self.plugin_manager.GetPluginsOfClass(ICiBuildPlugin)
        if len(self.packageList) == 0:
            self.packageList.extend(self.PlatformSettings.GetPackages())

        for pkgToRunOn in self.packageList:
            #
            # run all loaded Edk2CiBuild Plugins/Tests
            #
            logging.log(edk2_logging.SECTION, f"Building {pkgToRunOn} Package")
            logging.info(f"Running on Package: {pkgToRunOn}")
            package_class_name = f"Edk2CiBuild.{self.PlatformSettings.GetName()}.{pkgToRunOn}"
            ts = JunitReport.create_new_testsuite(pkgToRunOn, package_class_name)
            packagebuildlog_path = os.path.join(log_directory, pkgToRunOn)
            _, txthandle = edk2_logging.setup_txt_logger(
                packagebuildlog_path, f"BUILDLOG_{pkgToRunOn}", logging_level=logging.DEBUG, isVerbose=True)
            _, mdhandle = edk2_logging.setup_markdown_logger(
                packagebuildlog_path, f"BUILDLOG_{pkgToRunOn}", logging_level=logging.DEBUG, isVerbose=True)
            loghandle = [txthandle, mdhandle]
            shell_environment.CheckpointBuildVars()
            env = shell_environment.GetBuildVars()

            # load the package level .mu.json
            pkg_config_file = edk2path.GetAbsolutePathOnThisSytemFromEdk2RelativePath(
                os.path.join(pkgToRunOn, pkgToRunOn + ".mu.yaml"))
            if(pkg_config_file):
                with open(pkg_config_file, 'r') as f:
                    pkg_config = yaml.safe_load(f)
            else:
                logging.info(f"No Pkg Config file for {pkgToRunOn}")
                pkg_config = dict()

            # check the resulting configuration
            config_validator.check_package_confg(pkgToRunOn, pkg_config, pluginList)

            # get all the defines from the package configuration
            if "Defines" in pkg_config:
                for definition_key in pkg_config["Defines"]:
                    definition = pkg_config["Defines"][definition_key]
                    env.SetValue(definition_key, definition, "Edk2CiBuild.py from PkgConfig yaml", False)

            for Descriptor in pluginList:
                # Get our targets
                targets = ["DEBUG"]
                if Descriptor.Obj.IsTargetDependent() and _targets:
                    targets = self.PlatformSettings.GetTargetsSupported()

                for target in targets:
                    edk2_logging.log_progress(f"--Running {pkgToRunOn}: {Descriptor.Name} {target} --")
                    total_num += 1
                    shell_environment.CheckpointBuildVars()
                    env = shell_environment.GetBuildVars()

                    env.SetValue("TARGET", target, "Edk2CiBuild.py before RunBuildPlugin")
                    (testcasename, testclassname) = Descriptor.Obj.GetTestName(package_class_name, env)
                    tc = ts.create_new_testcase(testcasename, testclassname)

                    # create the stream for the build log
                    plugin_output_stream = edk2_logging.create_output_stream()

                    # merge the repo level and package level for this specific plugin
                    pkg_plugin_configuration = merge_config(self.PlatformSettings.GetPluginSettings(),
                                                            pkg_config, Descriptor.descriptor)

                    # perhaps we should ask the validator to run on the package for this target

                    # Still need to see if the package decided this should be skipped
                    should_skip = False
                    if pkg_plugin_configuration is None:
                        should_skip = True
                    elif "skip" in pkg_plugin_configuration and pkg_plugin_configuration["skip"]:
                        should_skip = True

                    val = env.GetValue(Descriptor.Module.upper())
                    if val and val == "skip":
                        should_skip = True

                    if should_skip:
                        tc.SetSkipped()
                        edk2_logging.log_progress("--->Test Skipped by package! %s" % Descriptor.Name)

                    else:
                        try:
                            #   - package is the edk2 path to package.  This means workspace/packagepath relative.
                            #   - edk2path object configured with workspace and packages path
                            #   - any additional command line args
                            #   - RepoConfig Object (dict) for the build
                            #   - PkgConfig Object (dict)
                            #   - EnvConfig Object
                            #   - Plugin Manager Instance
                            #   - Plugin Helper Obj Instance
                            #   - testcase Object used for outputing junit results
                            #   - output_stream the StringIO output stream from this plugin
                            rc = Descriptor.Obj.RunBuildPlugin(pkgToRunOn, edk2path, pkg_plugin_configuration,
                                                               env, self.plugin_manager, self.helper,
                                                               tc, plugin_output_stream)
                        except Exception as exp:
                            exc_type, exc_value, exc_traceback = sys.exc_info()
                            logging.critical("EXCEPTION: {0}".format(exp))
                            exceptionPrint = traceback.format_exception(type(exp), exp, exc_traceback)
                            logging.critical(" ".join(exceptionPrint))
                            tc.SetError("Exception: {0}".format(
                                exp), "UNEXPECTED EXCEPTION")
                            rc = 1

<<<<<<< HEAD
                        if tc.Status == JunitReportTestCase.SKIPPED:
                            edk2_logging.log_progress("--->Test Skipped by plugin! %s" % Descriptor.Name)
                        elif (rc != 0):
=======
                        if(rc > 0):
>>>>>>> 22ce4c2c
                            failure_num += 1
                            if(rc is None):
                                logging.error(
                                    f"--->Test Failed: {Descriptor.Name} {target} returned NoneType")
                            else:
                                logging.error(
                                    f"--->Test Failed: {Descriptor.Name} {target} returned {rc}")
                        elif(rc < 0):
                            logging.warn(f"--->Test Skipped: in plugin! {Descriptor.Name} {target}")
                        else:
                            edk2_logging.log_progress(f"--->Test Success: {Descriptor.Name} {target}")

                    # revert to the checkpoint we created previously
                    shell_environment.RevertBuildVars()
                    # remove the logger
                    edk2_logging.remove_output_stream(plugin_output_stream)
                # finished target loop
            # Finished plugin loop

            edk2_logging.stop_logging(loghandle)  # stop the logging for this particular buildfile
            shell_environment.RevertBuildVars()
        # Finished buildable file loop

        JunitReport.Output(os.path.join(self.GetWorkspaceRoot(), "Build", "TestSuites.xml"))

        # Print Overall Success
        if(failure_num != 0):
            logging.error("Overall Build Status: Error")
            edk2_logging.log_progress(f"There were {failure_num} failures out of {total_num} attempts")
        else:
            edk2_logging.log_progress("Overall Build Status: Success")

        return failure_num


def main():
    Edk2CiBuild().Invoke()<|MERGE_RESOLUTION|>--- conflicted
+++ resolved
@@ -289,13 +289,9 @@
                                 exp), "UNEXPECTED EXCEPTION")
                             rc = 1
 
-<<<<<<< HEAD
                         if tc.Status == JunitReportTestCase.SKIPPED:
                             edk2_logging.log_progress("--->Test Skipped by plugin! %s" % Descriptor.Name)
                         elif (rc != 0):
-=======
-                        if(rc > 0):
->>>>>>> 22ce4c2c
                             failure_num += 1
                             if(rc is None):
                                 logging.error(
