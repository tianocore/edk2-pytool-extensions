<<<<<<< HEAD
# @file UefiBuildPlugin
# Module to supports Pre and Post Build steps via plugins
=======
# @file uefi_build_plugin.py
# A Plugin that supports Pre and Post Build steps on a platform build
>>>>>>> ea4ad886
##
# Copyright (c) Microsoft Corporation
#
# SPDX-License-Identifier: BSD-2-Clause-Patent
##
<<<<<<< HEAD
"""Module to support Pre and Post Build Steps via plugins."""
from typing import TYPE_CHECKING
if TYPE_CHECKING:
    from edk2toolext.environment.uefi_build import UefiBuilder
=======
"""A Plugin that supports Pre and Post Build Steps on a platform build."""
>>>>>>> ea4ad886


class IUefiBuildPlugin(object):
    """Plugin that supports Pre and Post Build Steps on a platform build."""

    def runs_on(self, build_type: str) -> bool:
        """Describes if the plugin should for a given build type.

        Args:
            build_type (str): type of build being performed

        !!! tip "build_type possible values"
            dsc == building a platform/package that has a dsc file

            inf == building a single module that has an inf

        Returns:
            (bool): if the plugin should run or not
        """
        if build_type == "dsc":
            return True
        return False

    def do_post_build(self, thebuilder: 'UefiBuilder') -> int:
        """Runs Post Build Plugin Operations.

        Args:
            thebuilder (UefiBuilder): UefiBuild object for env information

        Returns:
            (int): 0 or NonZero for success or failure
        """
        return 0

    def do_pre_build(self, thebuilder: 'UefiBuilder') -> int:
        """Runs Pre Build Plugin Operations.

        Args:
            thebuilder (UefiBuilder): UefiBuild object for env information

        Returns:
            (int): 0 or NonZero for success or failure
        """
        return 0<|MERGE_RESOLUTION|>--- conflicted
+++ resolved
@@ -1,47 +1,17 @@
-<<<<<<< HEAD
-# @file UefiBuildPlugin
-# Module to supports Pre and Post Build steps via plugins
-=======
 # @file uefi_build_plugin.py
 # A Plugin that supports Pre and Post Build steps on a platform build
->>>>>>> ea4ad886
 ##
 # Copyright (c) Microsoft Corporation
 #
 # SPDX-License-Identifier: BSD-2-Clause-Patent
 ##
-<<<<<<< HEAD
-"""Module to support Pre and Post Build Steps via plugins."""
-from typing import TYPE_CHECKING
-if TYPE_CHECKING:
-    from edk2toolext.environment.uefi_build import UefiBuilder
-=======
 """A Plugin that supports Pre and Post Build Steps on a platform build."""
->>>>>>> ea4ad886
 
 
 class IUefiBuildPlugin(object):
-    """Plugin that supports Pre and Post Build Steps on a platform build."""
+    """Plugin that supports Pre and Post Build Steps."""
 
-    def runs_on(self, build_type: str) -> bool:
-        """Describes if the plugin should for a given build type.
-
-        Args:
-            build_type (str): type of build being performed
-
-        !!! tip "build_type possible values"
-            dsc == building a platform/package that has a dsc file
-
-            inf == building a single module that has an inf
-
-        Returns:
-            (bool): if the plugin should run or not
-        """
-        if build_type == "dsc":
-            return True
-        return False
-
-    def do_post_build(self, thebuilder: 'UefiBuilder') -> int:
+    def do_post_build(self, thebuilder):
         """Runs Post Build Plugin Operations.
 
         Args:
