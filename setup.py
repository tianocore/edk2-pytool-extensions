## @file setup.py
# This contains setup info for edk2-pytool-extensions pip module
#
##
# Copyright (c) Microsoft Corporation
#
# SPDX-License-Identifier: BSD-2-Clause-Patent
##
"""Setup info for edk2-pytool-extensions pip module."""
import setuptools
from setuptools.command.sdist import sdist
from setuptools.command.install import install
from setuptools.command.develop import develop
from edk2toolext.bin.nuget import DownloadNuget

with open("readme.md", "r") as fh:
    long_description = fh.read()


class PostSdistCommand(sdist):
    """Post-sdist."""
    def run(self): # noqa
        sdist.run(self)


class PostInstallCommand(install):
    """Post-install."""
    def run(self): # noqa
        install.run(self)


class PostDevCommand(develop):
    """Post-develop."""
    def run(self): # noqa
        develop.run(self)


setuptools.setup(
    name="edk2-pytool-extensions",
    author="Tianocore Edk2-PyTool-Extensions team",
    author_email="sean.brogan@microsoft.com",
    description="Python tools supporting UEFI EDK2 firmware development",
    long_description=long_description,
    long_description_content_type="text/markdown",
    url="https://github.com/tianocore/edk2-pytool-extensions",
    license='BSD-2-Clause-Patent',
    packages=setuptools.find_packages(),
    use_scm_version=True,
    setup_requires=['setuptools_scm'],
    python_requires=">=3.9.0",
    cmdclass={
        'sdist': PostSdistCommand,
        'install': PostInstallCommand,
        'develop': PostDevCommand,
    },
    include_package_data=True,
    entry_points={
        'console_scripts': ['stuart_setup=edk2toolext.invocables.edk2_setup:main',
                            'stuart_update=edk2toolext.invocables.edk2_update:main',
                            'stuart_build=edk2toolext.invocables.edk2_platform_build:main',
                            'stuart_ci_build=edk2toolext.invocables.edk2_ci_build:main',
                            'stuart_ci_setup=edk2toolext.invocables.edk2_ci_setup:main',
                            'stuart_pr_eval=edk2toolext.invocables.edk2_pr_eval:main',
                            'omnicache=edk2toolext.omnicache:main',
                            'nuget-publish=edk2toolext.nuget_publishing:go',
                            'sig_db_tool=edk2toolext.uefi.sig_db_tool:main',
                            'firmware_policy_tool=edk2toolext.windows.policy.firmware_policy_tool:main',
                            'edk2_capsule_tool=edk2toolext.capsule.capsule_tool:main',
                            'versioninfo_tool=edk2toolext.versioninfo.versioninfo_tool:main',
                            'validate_image_tool=edk2toolext.image_validation:main',
                            'secureboot_audit=edk2toolext.windows.secureboot.secureboot_audit:main',
                            ]
    },
    install_requires=[
        'pyyaml>=6.0.0',
        'edk2-pytool-library>=0.14.0',
        'pefile>=2023.2.7',
        'semantic_version>=2.10.0',
        'GitPython>=3.1.30',
<<<<<<< HEAD

=======
        'cryptography >= 39.0.1',
        'openpyxl >= 3.1.2',
        'XlsxWriter >= 3.0.9',
        'pywin32 >= 305 ; sys_platform=="win32"'
>>>>>>> 18340ca9
    ],
    extras_require={
        'openssl': [
            'pyopenssl',
            'cryptography >= 39.0.1',
        ]
    },
    classifiers=[
        "Programming Language :: Python :: 3",
        "License :: OSI Approved :: BSD License",
        "Operating System :: OS Independent",
        "Development Status :: 4 - Beta",
        "Intended Audience :: Developers",
        "Programming Language :: Python :: 3.9",
        "Programming Language :: Python :: 3.10",
        "Programming Language :: Python :: 3.11"
    ]
)<|MERGE_RESOLUTION|>--- conflicted
+++ resolved
@@ -77,14 +77,9 @@
         'pefile>=2023.2.7',
         'semantic_version>=2.10.0',
         'GitPython>=3.1.30',
-<<<<<<< HEAD
-
-=======
-        'cryptography >= 39.0.1',
         'openpyxl >= 3.1.2',
         'XlsxWriter >= 3.0.9',
         'pywin32 >= 305 ; sys_platform=="win32"'
->>>>>>> 18340ca9
     ],
     extras_require={
         'openssl': [
