# Creating An Invocable

Whether you spell it invokable or invocable, the idea of an Invocable is central to Stuart.
If you're unfamiliar with what it is, refer to the "Using" document in the root docs folder or feature_invocable in the features folder.
In a nutshell, an invokable is a small python script that gets the build environment setup for it.
It gets a settings file (that the invocable defines the interface for) that provides information about what we are being invoked on.

This guide is written in the style of a tutorial. This is based on the real example of an invokable [here](https://github.com/microsoft/mu_basecore).

## The problem statement

One feature that Project Mu offers is that of a binary-packaged Crypto and Networking, known as SharedCrypto and SharedNetworking respectively.
This allows your platform to skip the expensive step of compiling OpenSSL or other crypto libraries and instead use a known-good crypto library that is built from a known good source.
For more information on SharedNetworking and SharedCrypto, go check it out [here](https://microsoft.github.io/mu/dyn/mu_plus/SharedCryptoPkg/feature_sharedcrypto/) and [here](https://microsoft.github.io/mu/dyn/mu_basecore/NetworkPkg/SharedNetworking/SharedNetworking/).

Now, how are Shared Binaries built?
Check out the code on [github](https://github.com/microsoft/mu_basecore) under NetworkPkg/SharedNetworking/DriverBuilder.py (it may move, this is where it was at time of writing), which is the invokable that powers the shared binaries.

SharedNetworking in particular is a tricky problem because we want to build every architecture into an FV and package it into a NugetFeed.

In a nutshell here's the flow we want:

 1. Acquire the dependencies we need (Crypto, OpenSSL, etc)
 2. Pull in any tooling that we require (mu_tools, nasm)
 3. Configure the enviroment for building with our tool chain
 4. Go through all the architectures we want to support and build them individually
 5. If all previous steps were successful, package it into a nuget package
 6. If given an API key, then publish to nuget

Now a typical approach to this might be scripting through a batch script to invoke build.py, or invoking a stuart_build.
This is a fine approach, particularly for a one off solution.
But what if we change how nuget publishing is done?
We need to update the batch script for both Crypto and Networking.
Or perhaps we've thought of that and made a common script that our handy batch script invokes with the right parameters.
We hope you can see that as time goes on, the situation spirals out of control as more parameters and scripts are added, fewer people will know how to work this or want to touch it.
Eventually a bright talented engineer with a little more time than experience will declare that they will attempt to refactor this process.

In a nutshell txhat's the problem that the invokable framework in general is trying to solve.
Steps 1-3 are done for you. Steps 4-6+ should be trivial to implement in a setting agnostic way.

So let's start.

## The settings class

Each invokable has a definition for a settings class.
We would recommend looking through [a few of the invokables](https://github.com/tianocore/edk2-pytool-extensions/tree/master/edk2toolext/invocables) inside of Stuart as a reference.
You may choose to subclass another settings file, such as MultiPkgAwareSettingsInterface but in this case, we won't.

So let's start with some imports that we'll need along the way.
We'll create a new file called DriverBuilder.py

``` python
import os
import logging
from edk2toolext.environment import plugin_manager
from edk2toolext.environment.plugintypes.uefi_helper_plugin import HelperFunctions
from edk2toolext.edk2_invocable import Edk2Invocable
from edk2toolext.environment import self_describing_environment
from edk2toolext.environment import shell_environment
from edk2toolext.environment.uefi_build import UefiBuilder
from edk2toolext import edk2_logging
```

One final import is needed that will seem a little strange.

```python
import DriverBuilder
```

<<<<<<< HEAD
Stuart works in such a way that it expects your invokable to be running in the namespace that is named in.
=======
Stuart expects your invokable to be running in the python namespace that is defined in.
>>>>>>> 15987015
If you run your builder directly from the commandline, it will be running in \_\_main__, which can cause problems.

**In a nutshell, you'll need to import the name of your file.**

We'll see where this is used at the end.

Now the settings class!

```python
class BinaryBuildSettingsManager():
    ''' Platform settings will be accessed through this implementation. '''

    def GetActiveScopes(self):
        ''' get scope '''
        raise NotImplementedError()

    def GetWorkspaceRoot(self):
        ''' get WorkspacePath '''
        raise NotImplementedError()

    def GetPackagesPath(self):
        pass

     def GetName(self):
        ''' Get the name of the repo, platform, or product being build by CI '''
        raise NotImplementedError()

    def AddCommandLineOptions(self, parserObj):
        ''' Implement in subclass to add command line options to the argparser '''
        pass

    def RetrieveCommandLineOptions(self, args):
        '''  Implement in subclass to retrieve command line options from the argparser '''
        pass

    def GetModulePkgsPath(self):
        ''' Get the modules that we care about '''
        return ""

```

We've implemented a few methods that are needed to get the SDE off the ground.

- _GetActiveScopes_ is needed to init the SDE. This causes different plugins to load or not
- _GetWorkspaceRoot_ gets the folder that is the root of your workspace
- _GetPackagePaths_ gets the folder locations that you will resolve EDK2 paths against
- _GetName_ is the thing we are building, it will be used to name certain files like logs
- _AddCommandLineOptions_ gives our settings the chance to set items in the parser object
- _RetrieveCommandLineOptions_ gives us the chance to read the arguments from the commandline

Now that we have our base methods, let's add one more to control the configurations we are going to build.

```python

class BinaryBuildSettingsManager():
    ''' Platform settings will be accessed through this implementation. '''

    ....

    def GetConfigurations(self):
        '''
        Gets the next configuration of this run
        This is a generator pattern - use yield
        '''
        raise NotImplementedError()
```

- _GetConfigurations_ is our way to get the configurations we want to build. We'll use a generator/iterator pattern here that we'll see later.

We also need some methods to have callbacks into various stages of the process so that we can do nuget commands and prepare the nuget package.

```python

class BinaryBuildSettingsManager():
    ''' Platform settings will be accessed through this implementation. '''

    ....

     def PreFirstBuildHook(self):
        ''' Called before the first build '''
        return 0

    def PostFinalBuildHook(self, ret):
        ''' Called after the final build with the summed return code '''
        return 0

    def PostBuildHook(self, ret):
        ''' Called after each build with the return code '''
        return 0

    def PreBuildHook(self):
        ''' Called before each build '''
        return 0
```

These hooks are pretty self evident, but they'll be called at various point in the process.
Now with our current file, we can define a settings file that implements the settings class.
That doesn't really net us much.

## The invocable

The invocable is actually the simplest part of this

```python
class Edk2BinaryBuild(Edk2Invocable):
    def GetLoggingLevel(self, loggerType):
        ''' Get the logging level for a given type
        base == lowest logging level supported
        con  == Screen logging
        txt  == plain text file logging
        md   == markdown file logging
        '''
        if(loggerType == "con") and not self.Verbose:
            return logging.WARNING
        return logging.DEBUG

    def AddCommandLineOptions(self, parser):
        pass

    def RetrieveCommandLineOptions(self, args):
        '''  Retrieve command line options from the argparser '''
        pass

    def GetSettingsClass(self):
        return BinaryBuildSettingsManager

    def GetLoggingFileName(self, loggerType):
        return "BINARY_BUILDLOG"

    def Go(self):
        return 0
```

- _GetLoggingLevel_ we can get the logging level that we care about for the type of log we are creating
- _AddCommandLineOption_ similar to previous settings manager class
- _RetrieveCommandLineOptions_ similar to above
- _GetSettingsClass_ the class that we want to look for
- _GetLoggingFileName_ the name of the file we want to create for txt and markdown files.
- _Go_ is the business logic of the invocable.

Now let's implement an actual method to handle main and being called from the commandline or a pip link.

```python
def main():
    Edk2BinaryBuild().Invoke()


if __name__ == "__main__":
    DriverBuilder.main()  # otherwise we're in __main__ context
```

As you can see, we call oursevles via import rather than just directly calling main.
This is a quirk/design flaw that might be revisited in the future, but in the meantime, this is a workaround.

Now that we have a way to invoke this and execute our go, we can call if from the commandline.

If we were to run this right now, we would see this as output (assuming you created an empty settings class).

```console
SECTION - Init SDE
SECTION - Loading Plugins
SECTION - Start Invocable Tool
SECTION - Summary
PROGRESS - Success
```

We can see that we're initing the SDE, loading plugins and helpers, and starting the invocable. All for virtually free!
Neato.

Now let's start implementing the meat of the invokation.

```python
class Edk2BinaryBuild(Edk2Invocable):

  ...

    def Go(self):
        ret = 0
        env = shell_environment.GetBuildVars()
        # set our environment with specific variables that we care about that EDK2 needs
        env.SetValue("PRODUCT_NAME",
                     self.PlatformSettings.GetName(), "Platform Hardcoded")
        env.SetValue("BLD_*_BUILDID_STRING", "201905", "Current Version")
        env.SetValue("BUILDREPORTING", "TRUE", "Platform Hardcoded")
        # make sure we always do a build report
        env.SetValue("BUILDREPORT_TYPES",
                     'PCD DEPEX LIBRARY BUILD_FLAGS', "Platform Hardcoded")

        # Run pre build hook
        ret = self.PlatformSettings.PreFirstBuildHook()
        # get workspace and package paths for
        ws = self.GetWorkspaceRoot()
        pp = self.PlatformSettings.GetModulePkgsPath()
        # run each configuration
        for config in self.PlatformSettings.GetConfigurations():
            ret = self.PlatformSettings.PreBuildHook()  # run pre build hook
            if ret != 0:
                raise RuntimeError("Failed prebuild hook")
            edk2_logging.log_progress(f"--Running next configuration--")
            logging.info(config)  # log our configuration out to the log
            shell_environment.CheckpointBuildVars()  # checkpoint our config
            env = shell_environment.GetBuildVars() #  get our checkpointed variables
            # go through the item in the current configuration and apply to environement
            for key in config:
                env.SetValue(key, config[key], "provided by configuration")
            # make sure to set this after in case the config did
            env.SetValue("TOOL_CHAIN_TAG", "VS2017",
                         "provided by driver_builder")
            platformBuilder = UefiBuilder()  # create our builder
            # run our builder and add to ret
            ret = platformBuilder.Go(ws, pp, self.helper, self.plugin_manager)
            # call our post build hook
            ret = self.PlatformSettings.PostBuildHook(ret)
            # if we have a non zero return code, throw an error and call our final build hook
            if ret != 0:
              self.PlatformSettings.PostFinalBuildHook(ret)  # make sure to call our post final hook
              return ret
            shell_environment.RevertBuildVars()  # revert our shell environment back to what it was
        # make sure to do our final build hook
        self.PlatformSettings.PostFinalBuildHook(ret)

        return ret
```

The comments in the code are there to help you understand it.
The basic process is:

1. Setup the environment with your product strings and configuration for EDK2
2. Call prebuild hook
3. Go through each of our configuration
4. Checkpoint the environment
5. Call prebuild hook
6. Call UefiBuild
7. Call PostBuild
8. Revert checkpoint of environment

## Settings File

Now here's the settings file for the invocable.
In this example, you would have two settings file for SharedNetworking and SharedCrypto, but the one invokable.
Here's what we will be importing:

```python
import os
import logging
from edk2toolext.invocables.edk2_ci_setup import CiSetupSettingsManager
from edk2toolext.invocables.edk2_update import UpdateSettingsManager
try:
    from DriverBuilder import BinaryBuildSettingsManager
except Exception:
    class BinaryBuildSettingsManager:
        def __init__():
            raise RuntimeError("You shouldn't be including this")
    pass
from edk2toollib.utility_functions import GetHostInfo
```

One of the key features of settings class is that it can implement multiple settings managers, or you can have multiple classes in the file that implement that particular SettingsManager class.
The invokable finds the first class in the file that implements that particular settings class that we care about.
Now that we have our imports, we will create a SettingsManager class that implements CiSetupSettingsManager, UpdateSettingsManager, and BinaryBuildSettingsManager.

```python
#
# ==========================================================================
# PLATFORM BUILD ENVIRONMENT CONFIGURATION
#

class SettingsManager(UpdateSettingsManager, CiSetupSettingsManager, BinaryBuildSettingsManager):
    def __init__(self):
        SCRIPT_PATH = os.path.dirname(os.path.abspath(__file__))

        WORKSPACE_PATH = os.path.dirname(os.path.dirname(SCRIPT_PATH))

        self.OUTPUT_DIR = os.path.join(WORKSPACE_PATH, "Build", ".NugetOutput")
        self.ws = WORKSPACE_PATH
        pass

    def GetActiveScopes(self):
        ''' get scope '''
        scopes = ("corebuild", "sharednetworking_build", )
        return scopes

```

We have implemented GetActiveScopes and the init function. Let's implement the hooks.

```python
class SettingsManager(UpdateSettingsManager, CiSetupSettingsManager, BinaryBuildSettingsManager):

    ...

    def PreFirstBuildHook(self):
        output_dir = self.OUTPUT_DIR
        try:
            if os.path.exists(output_dir):
                logging.warning(f"Deleting {output_dir}")
                shutil.rmtree(output_dir, ignore_errors=True)
            os.makedirs(output_dir)
        except:
            pass

        self.nuget_version = self._GetNextVersion(self.nuget_version)
        return 0

    def PostBuildHook(self, ret):
        if ret == 0:
            ret = self._CollectNuget()
        if ret != 0:
            logging.error("Error occured in post build hook")
        return ret

    def PostFinalBuildHook(self, ret):
        if ret != 0:
            logging.error(
                "There was failure along the way aborting NUGET publish")
            return
        self._PublishNuget()
```

Some of the functions such as _CollectNuget have been redacted for brevity.
On PostBuild we collect the files into the nuget package.
On PreBuild we figure out the next version of our nuget package and delete what we've previously collected.
On the final build, we publish the nuget file.

Now we will implement a few more pieces needed

```python
class SettingsManager(UpdateSettingsManager, CiSetupSettingsManager, BinaryBuildSettingsManager):

    ...

     def GetConfigurations(self):
        TARGETS = self.GetTargetsSupported()
        ARCHS = self.GetArchitecturesSupported()
        # combine options together
        for target in TARGETS:
            for arch in ARCHS:
                self.target = target
                self.arch = arch
                yield({"TARGET": target, "TARGET_ARCH": arch, "ACTIVE_PLATFORM": "NetworkPkg/SharedNetworking/SharedNetworkPkg.dsc"})
```

We use a generator to yield the settings we want each configuration to be.
We iterate through these in the invocable and apply them to the environment.
Since you own the invocable, you can modify this as you see fit, which makes this very modular.

Let's add in functions for the other SettingsManagers.

```python
class SettingsManager(UpdateSettingsManager, CiSetupSettingsManager, BinaryBuildSettingsManager):

    ...

    def GetWorkspaceRoot(self):
        ''' get WorkspacePath '''
        return self.ws

    def GetModulePkgsPath(self):
        ''' get module packages path '''
        return self.pp

    def GetRequiredRepos(self):
        ''' get required repos '''
        return self.rr

    def GetName(self):
        return "SharedNetworking"

    def GetPackagesSupported(self):
        return "NetworkPkg"

    def GetArchitecturesSupported(self):
        return ["IA32", "AARCH64", "X64"]

    def GetTargetsSupported(self):
        return ["DEBUG", "RELEASE"]

    def GetDependencies(self):
        return []

```

The methods implemented here are a mix of our own settings class and other invocables such as stuart_update or stuart_setup.
Hopefully they're straightforward and easy to follow.

## Conclusion

That brings us to the end of the tutorial, you should have a working invocable and a settings file (well with some methods missing).
Here they are for easy copy and pasting:

### DriverBuilder.py

```python
# @file Edk2BinaryBuild.py
# This module contains code that supports building of binary files
# This is the main entry for the build and test process of binary builds
##
# Copyright (c) Microsoft Corporation
#
# SPDX-License-Identifier: BSD-2-Clause-Patent
##
import os
import logging
from edk2toolext.environment import plugin_manager
from edk2toolext.environment.plugintypes.uefi_helper_plugin import HelperFunctions
from edk2toolext.edk2_invocable import Edk2Invocable
from edk2toolext.environment import self_describing_environment
from edk2toolext.environment import shell_environment
from edk2toolext.environment.uefi_build import UefiBuilder
from edk2toolext import edk2_logging
import DriverBuilder  # this is a little weird


class BinaryBuildSettingsManager():
    ''' Platform settings will be accessed through this implementation. '''

    def GetActiveScopes(self):
        ''' get scope '''
        raise NotImplementedError()

    def GetWorkspaceRoot(self):
        ''' get WorkspacePath '''
        raise NotImplementedError()

    def GetPackagesPath(self):
        pass

    def GetConfigurations(self):
        '''
        Gets the next configuration of this run
        This is a generator pattern - use yield
        '''
        raise NotImplementedError()

    def PreFirstBuildHook(self):
        ''' Called before the first build '''
        return 0

    def PostFinalBuildHook(self, ret):
        ''' Called after the final build with the summed return code '''
        return 0

    def PostBuildHook(self, ret):
        ''' Called after each build with the return code '''
        return 0

    def PreBuildHook(self):
        ''' Called before each build '''
        return 0

    def GetName(self):
        ''' Get the name of the repo, platform, or product being build by CI '''
        raise NotImplementedError()

    def AddCommandLineOptions(self, parserObj):
        ''' Implement in subclass to add command line options to the argparser '''
        pass

    def RetrieveCommandLineOptions(self, args):
        '''  Implement in subclass to retrieve command line options from the argparser '''
        pass


class Edk2BinaryBuild(Edk2Invocable):
    def GetLoggingLevel(self, loggerType):
        ''' Get the logging level for a given type
        base == lowest logging level supported
        con  == Screen logging
        txt  == plain text file logging
        md   == markdown file logging
        '''
        if(loggerType == "con") and not self.Verbose:
            return logging.WARNING
        return logging.DEBUG

    def AddCommandLineOptions(self, parser):
        pass

    def RetrieveCommandLineOptions(self, args):
        '''  Retrieve command line options from the argparser '''
        pass

    def GetSettingsClass(self):
        return BinaryBuildSettingsManager

    def GetLoggingFileName(self, loggerType):
        return "BINARY_BUILDLOG"

    def Go(self):
        ret = 0
        env = shell_environment.GetBuildVars()
        # set our environment with specific variables that we care about that EDK2 needs
        env.SetValue("PRODUCT_NAME",
                     self.PlatformSettings.GetName(), "Platform Hardcoded")
        env.SetValue("BLD_*_BUILDID_STRING", "201905", "Current Version")
        env.SetValue("BUILDREPORTING", "TRUE", "Platform Hardcoded")
        # make sure we always do a build report
        env.SetValue("BUILDREPORT_TYPES",
                     'PCD DEPEX LIBRARY BUILD_FLAGS', "Platform Hardcoded")

        # Run pre build hook
        ret = self.PlatformSettings.PreFirstBuildHook()
        # get workspace and package paths for
        ws = self.GetWorkspaceRoot()
        pp = self.PlatformSettings.GetModulePkgsPath()
        # run each configuration
        for config in self.PlatformSettings.GetConfigurations():
            ret = self.PlatformSettings.PreBuildHook()  # run pre build hook
            if ret != 0:
                raise RuntimeError("Failed prebuild hook")
            edk2_logging.log_progress(f"--Running next configuration--")
            logging.info(config)  # log our configuration out to the log
            shell_environment.CheckpointBuildVars()  # checkpoint our config
            env = shell_environment.GetBuildVars() #  get our checkpointed variables
            # go through the item in the current configuration and apply to environement
            for key in config:
                env.SetValue(key, config[key], "provided by configuration")
            # make sure to set this after in case the config did
            env.SetValue("TOOL_CHAIN_TAG", "VS2017",
                         "provided by driver_builder")
            platformBuilder = UefiBuilder()  # create our builder
            # run our builder and add to ret
            ret = platformBuilder.Go(ws, pp, self.helper, self.plugin_manager)
            # call our post build hook
            ret = self.PlatformSettings.PostBuildHook(ret)
            # if we have a non zero return code, throw an error and call our final build hook
            if ret != 0:
              self.PlatformSettings.PostFinalBuildHook(ret)  # make sure to call our post final hook
              return ret
            shell_environment.RevertBuildVars()  # revert our shell environment back to what it was
        # make sure to do our final build hook
        self.PlatformSettings.PostFinalBuildHook(ret)

        return ret


def main():
    Edk2BinaryBuild().Invoke()


if __name__ == "__main__":
    DriverBuilder.main()  # otherwise we're in __main__ context
```

### SharedNetworkingSettings

```python
##
# Script to Build Shared Crypto Driver
# Copyright Microsoft Corporation, 2019
#
# This is to build the SharedNetworking binaries for NuGet publishing
##
import os
import logging
from edk2toolext.environment.uefi_build import UefiBuilder
from edk2toolext.invocables.edk2_ci_setup import CiSetupSettingsManager
from edk2toolext.invocables.edk2_update import UpdateSettingsManager
try:
    from DriverBuilder_temp import BinaryBuildSettingsManager
except Exception:
    class BinaryBuildSettingsManager:
        def __init__():
            raise RuntimeError("You shouldn't be including this")
    pass
from edk2toollib.utility_functions import GetHostInfo

#
# ==========================================================================
# PLATFORM BUILD ENVIRONMENT CONFIGURATION
#

class SettingsManager(UpdateSettingsManager, CiSetupSettingsManager, BinaryBuildSettingsManager):
    def __init__(self):
        SCRIPT_PATH = os.path.dirname(os.path.abspath(__file__))

        WORKSPACE_PATH = os.path.dirname(os.path.dirname(SCRIPT_PATH))
        REQUIRED_REPOS = ('Common/MU_TIANO',
                          "Silicon/Arm/MU_TIANO")  # todo fix this

        MODULE_PKG_PATHS = ";".join(os.path.join(
            WORKSPACE_PATH, pkg_name) for pkg_name in REQUIRED_REPOS)

        self.OUTPUT_DIR = os.path.join(WORKSPACE_PATH, "Build", ".NugetOutput")
        self.ws = WORKSPACE_PATH
        self.pp = MODULE_PKG_PATHS
        self.rr = REQUIRED_REPOS
        self.sp = SCRIPT_PATH
        self.nuget_version = None
        pass

    def GetActiveScopes(self):
        ''' get scope '''
        scopes = ("corebuild", "sharednetworking_build", )
        return scopes

    def PreFirstBuildHook(self):
        output_dir = self.OUTPUT_DIR
        try:
            if os.path.exists(output_dir):
                logging.warning(f"Deleting {output_dir}")
                shutil.rmtree(output_dir, ignore_errors=True)
            os.makedirs(output_dir)
        except:
            pass

        self.nuget_version = self._GetNextVersion(self.nuget_version)
        return 0

    def PostBuildHook(self, ret):
        if ret == 0:
            ret = self._CollectNuget()
        if ret != 0:
            logging.error("Error occured in post build hook")
        return ret

    def PostFinalBuildHook(self, ret):
        if ret != 0:
            logging.error(
                "There was failure along the way aborting NUGET publish")
            return
        self._PublishNuget()

    def GetWorkspaceRoot(self):
        ''' get WorkspacePath '''
        return self.ws

    def GetModulePkgsPath(self):
        ''' get module packages path '''
        return self.pp

    def GetRequiredRepos(self):
        ''' get required repos '''
        return self.rr

    def GetName(self):
        return "SharedNetworking"

    def GetPackagesSupported(self):
        return "NetworkPkg"

    def GetArchitecturesSupported(self):
        return ["IA32", "AARCH64", "X64"]

    def GetTargetsSupported(self):
        return ["DEBUG", "RELEASE"]

    def GetConfigurations(self):
        TARGETS = self.GetTargetsSupported()
        ARCHS = self.GetArchitecturesSupported()
        # combine options together
        for target in TARGETS:
            for arch in ARCHS:
                self.target = target
                self.arch = arch
                yield({"TARGET": target, "TARGET_ARCH": arch, "ACTIVE_PLATFORM": "NetworkPkg/SharedNetworking/SharedNetworkPkg.dsc"})

    def GetDependencies(self):
        return []

    def AddCommandLineOptions(self, parserObj):
        ''' Add command line options to the argparser '''
        parserObj.add_argument('-d', '--dump_version', '--dump-version', dest='dump_version',
                               type=bool, default=False, help='Should I dump nuget information?')
        parserObj.add_argument("-nv", "--nuget_version", "--nuget-version", dest="nug_ver",
                               type=str, default=None, help="Nuget Version for package")

    def RetrieveCommandLineOptions(self, args):
        '''  Retrieve command line options from the argparser '''
        shell_environment.GetBuildVars().SetValue(
            "TOOL_CHAIN_TAG", "VS2017", "Set default")
        self.nuget_version = args.nug_ver
        self.should_dump_version = args.dump_version
```<|MERGE_RESOLUTION|>--- conflicted
+++ resolved
@@ -67,11 +67,7 @@
 import DriverBuilder
 ```
 
-<<<<<<< HEAD
-Stuart works in such a way that it expects your invokable to be running in the namespace that is named in.
-=======
-Stuart expects your invokable to be running in the python namespace that is defined in.
->>>>>>> 15987015
+Stuart expects your invokable to be running in the python namespace that it is defined in.
 If you run your builder directly from the commandline, it will be running in \_\_main__, which can cause problems.
 
 **In a nutshell, you'll need to import the name of your file.**
