<<<<<<< HEAD
pytest == 7.2.0
pytest-html == 3.1.1
=======
pytest == 7.1.2
pytest-html == 3.2.0
>>>>>>> 476b3064
pytest-cov == 3.0.0
flake8 == 5.0.4
pydocstyle == 6.1.1
pyopenssl == 22.0.0
pefile == 2022.5.30
semantic_version == 2.10.0<|MERGE_RESOLUTION|>--- conflicted
+++ resolved
@@ -1,10 +1,5 @@
-<<<<<<< HEAD
 pytest == 7.2.0
-pytest-html == 3.1.1
-=======
-pytest == 7.1.2
 pytest-html == 3.2.0
->>>>>>> 476b3064
 pytest-cov == 3.0.0
 flake8 == 5.0.4
 pydocstyle == 6.1.1
